import numpy as np
import Surface_confined_inference as sci
from pathlib import Path
import argparse
import copy
import datetime

parser=argparse.ArgumentParser("Slurm processor")
parser.add_argument("datafile", help="time-current-potential data filename", type=str)
parser.add_argument("simulator", help="Json filename that initilises simulator class", type=str)
parser.add_argument("JobIds", help="JobID file location", type=str)
parser.add_argument("resultsLoc", help="path to results files", type=str)
parser.add_argument("--checkfiles", help="path to files to check against inference results", default=["none"], nargs="+")
parser.add_argument("--checkfile_types", help="types of experiment_files", default=["none"],  nargs="+")
parser.add_argument("--check_parameters", help="types of experiment_files", default=["none"],  nargs="+")
parser.add_argument("--save_csv", help="whether to save csv files or not", default=False,  type=bool)

args = parser.parse_args()
print(args.save_csv)
datafile=np.loadtxt(args.datafile)
if len(args.checkfiles)!=len(args.checkfile_types):
    raise ValueError("Misconfigured checkfiles - {0} and {1}".format(args.checkfiles, args.checkfile_types))
time=datafile[:,0]
potential=datafile[:,2]
current=datafile[:,1]
with open(args.JobIds, "r") as f:
    ids=f.readlines()
simulator=sci.LoadSingleExperiment(args.simulator)
loc=args.resultsLoc
param_array=[]
for i in range(0, len(ids)):
    parameter_file=loc+"/Results_run_{0}.npy".format(ids[i].strip())
    parameters=np.load(parameter_file)
    param_array.append(parameters)
param_array=np.array(param_array)
scores=param_array[:,-1]
sorted_idx=np.argsort(scores)
sorted_params=np.array([list(param_array[x,:]) for x in sorted_idx])
sim_voltage=simulator.get_voltage(time, dimensional=True)
date=datetime.datetime.today().strftime('%Y-%m-%d')
savepath=loc.split("/")
savepath="/".join(savepath[:-1])+"/PooledResults_{0}".format(date)
Path(savepath).mkdir(parents=True, exist_ok=True)


sim_dict=simulator.parameter_array_simulate(sorted_params, time)
sim_currents=sim_dict["Current_array"]
DC_voltage=sim_dict["DC_voltage"]
sci.plot.save_results(time, 
                    sim_voltage, 
                    current, 
                    sim_currents, 
                    savepath, 
                    simulator._internal_options.experiment_type, 
                    simulator._internal_memory["boundaries"],
<<<<<<< HEAD
=======
                    
>>>>>>> c563a9a0
                    optim_list=simulator._optim_list, 
                    fixed_parameters=simulator.fixed_parameters,
                    score=sorted_params[:,-1],
                    parameters=sorted_params,
                    DC_voltage=DC_voltage,
                    save_csv=args.save_csv
                    )

if "none" not in args.checkfiles:
    check_jsons=args.check_parameters
    for i in range(0, len(args.checkfiles)):
        checkloc=savepath+"/"+args.checkfile_types[i]+"_check"
        if check_jsons[i]=="none":
            new_technique=sci.CheckOtherExperiment(args.checkfile_types[i], 
                                    args.simulator, 
                                    datafile=args.checkfiles[i]
                                    )
            n_time=new_technique.time
            n_current=new_technique.current
        else:
            new_technique=sci.LoadSingleExperiment(check_jsons[i])
            data=np.loadtxt(args.checkfiles[i])
            n_time=data[:,0]
            n_current=data[:,1]
        Path(checkloc).mkdir(parents=True, exist_ok=True)
        sim_dict=new_technique.parameter_array_simulate(sorted_params, n_time)
        sim_currents=sim_dict["Current_array"]
        DC_voltage=sim_dict["DC_voltage"]
        new_voltage=new_technique.get_voltage(n_time, dimensional=True)
        sci.plot.save_results(n_time, 
                    new_voltage, 
                    n_current, 
                    sim_currents, 
                    checkloc, 
                    new_technique._internal_options.experiment_type, 
                    new_technique._internal_memory["boundaries"],
                    save_csv=args.save_csv,
                    optim_list=new_technique._optim_list, 
                    fixed_parameters=new_technique.fixed_parameters,
                    score=sorted_params[:,-1],
                    parameters=sorted_params,
                    DC_voltage=DC_voltage,
                    table=False
                    )
        <|MERGE_RESOLUTION|>--- conflicted
+++ resolved
@@ -52,11 +52,7 @@
                     sim_currents, 
                     savepath, 
                     simulator._internal_options.experiment_type, 
-                    simulator._internal_memory["boundaries"],
-<<<<<<< HEAD
-=======
-                    
->>>>>>> c563a9a0
+                    simulator._internal_memory["boundaries"],                    
                     optim_list=simulator._optim_list, 
                     fixed_parameters=simulator.fixed_parameters,
                     score=sorted_params[:,-1],
