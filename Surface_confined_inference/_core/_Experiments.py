--- conflicted
+++ resolved
@@ -870,22 +870,6 @@
         else:
             if "save_csv" not in kwargs:
                 kwargs["save_csv"]=False
-<<<<<<< HEAD
-        if time_data[0]!=0:
-            self.transient_removal=True
-            dt=time_data[1]-time_data[0]
-            if np.mean(np.diff(time_data)-dt)>1e-6:
-                raise ValueError("Non-transient timepoints need to be equispaced")
-            self._internal_memory["simulation_times"]=np.append(np.arange(0, time_data[-1], dt), time_data[-1])
-            self._internal_memory["time_idx"]=np.where(self._internal_memory["simulation_times"]>time_data[0])
-            if len(self._internal_memory["simulation_times"][self._internal_memory["time_idx"]])!=len(time_data):
-          
-                print(len(self._internal_memory["simulation_times"][self._internal_memory["time_idx"]]), len(time_data))
-                raise ValueError("Length error - len(synthetic time)!=len(time_data)")
-=======
-       
->>>>>>> 0941f487
-
         if kwargs["dimensional"]==True:
             time_data=self.nondim_t(time_data)
             current_data=self.nondim_i(current_data)
