
#include <stdio.h>
#include <iostream> 
#include <cvode/cvode.h>            /* prototypes for CVODE fcts., consts.  */
#include <nvector/nvector_serial.h> /* access to serial N_Vector            */
#include <sunlinsol/sunlinsol_dense.h> /* access to dense SUNLinearSolver      */
#include <sunmatrix/sunmatrix_dense.h> /* access to dense SUNMatrix            */
#include <sundials/sundials_types.h>
#include <pybind11/pybind11.h>
#include <pybind11/stl.h>
#include "headers/functions.h"
#include "headers/SW_functions.h"
namespace py = pybind11;
using namespace std;
#if defined(SUNDIALS_EXTENDED_PRECISION)
#define GSYM "Lg"
#define ESYM "Le"
#define FSYM "Lf"
#else
#define GSYM "g"
#define ESYM "e"
#define FSYM "f"
#endif



#define Ith(v, i) NV_Ith_S(v, i - 1) /* i-th vector component i=1..NEQ */
#define IJth(A, i, j) \
  SM_ELEMENT_D(A, i - 1, j - 1) /* (i,j)-th matrix component i,j=1..NEQ */

/* Problem Constants */


/* Functions Called by the Solver */




/* Private function to check function return values */

static int check_retval(void* returnvalue, const char* funcname, int opt);



/*
 *-------------------------------
 * Main Program
 *-------------------------------
 */





py::object ODEsimulate(std::vector<double> times, std::unordered_map<std::string, double> params){
    #define NEQ   2               /* number of equations  */
    #define RTOL  SUN_RCONST(1.0e-6) /* scalar relative tolerance            */
    #define ATOL1 SUN_RCONST(1.0e-6) /* vector absolute tolerance components */
    #define ATOL2 SUN_RCONST(1.0e-6)
    #define ATOL3 SUN_RCONST(1.0e-6)
    #define ZERO SUN_RCONST(0.0)
    SUNContext sunctx;
    sunrealtype t, tout;
    N_Vector y;
    N_Vector abstol;
    SUNMatrix A;
    SUNLinearSolver LS;
    void* cvode_mem;
    int retval, iout;
    int retvalr;
    FILE* FID;
    std::vector<vector<double>> state_variables;
    int num_times=times.size();
    state_variables.resize(NEQ+1, std::vector<double>(num_times));
    py::object return_val=py::cast(state_variables);

    y         = NULL;
    abstol    = NULL;
    A         = NULL;
    LS        = NULL;
    cvode_mem = NULL;

    #ifdef SUNDIALS_VERSION_7
        retval = SUNContext_Create(SUN_COMM_NULL, &sunctx);
    #else
        retval = SUNContext_Create(NULL, &sunctx);
    #endif
    if (check_retval(&retval, "SUNContext_Create", 1)) { return (return_val); }
    
    /* Initial conditions */
    y = N_VNew_Serial(NEQ, sunctx);
    if (check_retval((void*)y, "N_VNew_Serial", 0)) { return (return_val); }

    /* Initialize y */
    //Current
    Ith(y, 1)=params["Cdl"]*mono_dE(params, 0, params["phase"]);
    
    Ith(y, 2)=params["theta"];
   
    for (int j=2; j<NEQ;j++){
        Ith(y, j+1) = params["theta"];
    }
    
    

    /* Set the vector absolute tolerance */
    abstol = N_VNew_Serial(NEQ, sunctx);
    if (check_retval((void*)abstol, "N_VNew_Serial", 0)) { return (return_val); }

    Ith(abstol, 1) = ATOL1;
    Ith(abstol, 2) = ATOL2;
    Ith(abstol, 3) = ATOL3;

    /* Call CVodeCreate to create the solver memory and specify the
    * Backward Differentiation Formula */
    cvode_mem = CVodeCreate(CV_BDF, sunctx);
<<<<<<< HEAD
    //int flag = CVodeSetMaxNumSteps(cvode_mem, 5000);
=======
>>>>>>> bfc10295
    if (check_retval((void*)cvode_mem, "CVodeCreate", 0)) { return (return_val); }

    /* Call CVodeInit to initialize the integrator memory and specify the
    * user's right hand side function in y'=f(t,y), the initial time T0, and
    * the initial dependent variable vector y. */
    retval = CVodeInit(cvode_mem, single_e, 0, y);
    if (check_retval(&retval, "CVodeInit", 1)) { return (return_val); }
    CVodeSetUserData(cvode_mem, &params);
    /* Call CVodeSVtolerances to specify the scalar relative tolerance
    * and vector absolute tolerances */
    retval = CVodeSVtolerances(cvode_mem, RTOL, abstol);
    if (check_retval(&retval, "CVodeSVtolerances", 1)) { return (return_val); }
    


    /* Create dense SUNMatrix for use in linear solves */
    A = SUNDenseMatrix(NEQ, NEQ, sunctx);
    if (check_retval((void*)A, "SUNDenseMatrix", 0)) { return (return_val); }
    
    /* Create dense SUNLinearSolver object for use by CVode */
    LS = SUNLinSol_Dense(y, A, sunctx);
    if (check_retval((void*)LS, "SUNLinSol_Dense", 0)) { return (return_val); }

    /* Attach the matrix and linear solver */
    retval = CVodeSetLinearSolver(cvode_mem, LS, A);
    if (check_retval(&retval, "CVodeSetLinearSolver", 1)) { return (return_val); }

    /* Set the user-supplied Jacobian routine Jac */
    retval = CVodeSetJacFn(cvode_mem, Jac);
    if (check_retval(&retval, "CVodeSetJacFn", 1)) { return (return_val); }

    for (iout=1; iout<num_times; iout++)
    {
        retval = CVode(cvode_mem, SUN_RCONST(times[iout]), y, &t, CV_NORMAL);
        
        state_variables[0][iout]=Ith(y, 1);
        state_variables[1][iout]=Ith(y, 2);
        for (int j=2; j<NEQ;j++){
            state_variables[j][iout]=Ith(y, j+1);
            
        }

        
        
        if (check_retval(&retval, "CVode", 1)) { break; }
        
        }


    /* Free memory */
    N_VDestroy(y);            /* Free y vector */
    N_VDestroy(abstol);       /* Free abstol vector */
    CVodeFree(&cvode_mem);    /* Free CVODE memory */
    SUNLinSolFree(LS);        /* Free the linear solver memory */
    SUNMatDestroy(A);         /* Free the matrix memory */
    SUNContext_Free(&sunctx); /* Free the SUNDIALS context */
    return(py::cast(state_variables));
    }





    /*
    * Check function return value...
    *   opt == 0 means SUNDIALS function allocates memory so check if
    *            returned NULL pointer
    *   opt == 1 means SUNDIALS function returns an integer value so check if
    *            retval < 0
    *   opt == 2 means function allocates memory so check if returned
    *            NULL pointer
    */

    static int check_retval(void* returnvalue, const char* funcname, int opt)
    {
    int* retval;

    /* Check if SUNDIALS function returned NULL pointer - no memory allocated */
    if (opt == 0 && returnvalue == NULL)
    {
    fprintf(stderr, "\nSUNDIALS_ERROR: %s() failed - returned NULL pointer\n\n",
            funcname);
    return (1);
    }

    /* Check if retval < 0 */
    else if (opt == 1)
    {
    retval = (int*)returnvalue;
    if (*retval < 0)
    {
        fprintf(stderr, "\nSUNDIALS_ERROR: %s() failed with retval = %d\n\n",
                funcname, *retval);
        return (1);
    }
    }

    /* Check if function returned NULL pointer - no memory allocated */
    else if (opt == 2 && returnvalue == NULL)
    {
    fprintf(stderr, "\nMEMORY_ERROR: %s() failed - returned NULL pointer\n\n",
            funcname);
    return (1);
    }

    return (0);
    }


PYBIND11_MODULE(SurfaceODESolver, m) {
m.def("ODEsimulate", &ODEsimulate, "solve for I");
m.def("potential", &potential, "Get the full list of potential values");
m.def("SW_current", &SW_current, "Square wave current simulator");
m.def("SW_potential", &SW_potential, "Square wave potential simulator");
}<|MERGE_RESOLUTION|>--- conflicted
+++ resolved
@@ -114,10 +114,6 @@
     /* Call CVodeCreate to create the solver memory and specify the
     * Backward Differentiation Formula */
     cvode_mem = CVodeCreate(CV_BDF, sunctx);
-<<<<<<< HEAD
-    //int flag = CVodeSetMaxNumSteps(cvode_mem, 5000);
-=======
->>>>>>> bfc10295
     if (check_retval((void*)cvode_mem, "CVodeCreate", 0)) { return (return_val); }
 
     /* Call CVodeInit to initialize the integrator memory and specify the
